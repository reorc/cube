--- conflicted
+++ resolved
@@ -28,14 +28,9 @@
   },
   "dependencies": {
     "@clickhouse/client": "^1.7.0",
-<<<<<<< HEAD
-    "@cubejs-backend/base-driver": "1.2.24",
-    "@cubejs-backend/shared": "1.2.24",
-    "cross-fetch": "^3.0.2",
-=======
     "@cubejs-backend/base-driver": "1.3.42",
     "@cubejs-backend/shared": "1.3.42",
->>>>>>> 4c0fef7b
+    "cross-fetch": "^3.0.2",
     "moment": "^2.24.0",
     "sqlstring": "^2.3.1",
     "uuid": "^8.3.2"
