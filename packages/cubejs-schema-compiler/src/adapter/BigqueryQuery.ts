--- conflicted
+++ resolved
@@ -127,17 +127,14 @@
       return [`'${intervalParsed.hour}:${intervalParsed.minute}:${intervalParsed.second}' HOUR TO SECOND`, 'SECOND'];
     } else if (intervalParsed.minute && intervalParsed.second && intKeys === 2) {
       return [`'${intervalParsed.minute}:${intervalParsed.second}' MINUTE TO SECOND`, 'SECOND'];
-<<<<<<< HEAD
+    } else if (intervalParsed.millisecond && intKeys === 1) {
+      return [`'${intervalParsed.millisecond}' MILLISECOND`, 'MILLISECOND'];
     } else if (intervalParsed.hour && intKeys === 1) {
       return [`${intervalParsed.hour} HOUR`, 'HOUR'];
     } else if (intervalParsed.minute && intKeys === 1) {
       return [`${intervalParsed.minute} MINUTE`, 'MINUTE'];
     } else if (intervalParsed.second && intKeys === 1) {
       return [`${intervalParsed.second} SECOND`, 'SECOND'];
-=======
-    } else if (intervalParsed.millisecond && intKeys === 1) {
-      return [`'${intervalParsed.millisecond}' MILLISECOND`, 'MILLISECOND'];
->>>>>>> 4c0fef7b
     }
 
     throw new Error(`Cannot transform interval expression "${interval}" to BigQuery dialect`);
